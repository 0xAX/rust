--- conflicted
+++ resolved
@@ -15,15 +15,9 @@
 use attr::HasAttrs;
 use ext::mtwt;
 use attr;
-<<<<<<< HEAD
-use attr::{AttrMetaMethods, WithAttrs, ThinAttributesExt};
+use attr::{AttrMetaMethods, ThinAttributesExt};
 use codemap::{Spanned, ExpnInfo, NameAndSpan, MacroBang, MacroAttribute};
 use syntax_pos::{self, Span, ExpnId};
-=======
-use attr::{AttrMetaMethods, ThinAttributesExt};
-use codemap;
-use codemap::{Span, Spanned, ExpnInfo, ExpnId, NameAndSpan, MacroBang, MacroAttribute};
->>>>>>> 0644aba0
 use config::StripUnconfigured;
 use ext::base::*;
 use feature_gate::{self, Features};
@@ -47,7 +41,7 @@
 
     // Fold this node or list of nodes using the given folder.
     fn fold_with<F: Folder>(self, folder: &mut F) -> Self;
-    fn visit_with<'v, V: Visitor<'v>>(&'v self, visitor: &mut V);
+    fn visit_with<V: Visitor>(&self, visitor: &mut V);
 
     // Return a placeholder expansion to allow compilation to continue after an erroring expansion.
     fn dummy(span: Span) -> Self;
@@ -68,7 +62,7 @@
                 $( folder.$fold(self) )*
                 $( self.into_iter().flat_map(|item| folder. $fold_elt (item)).collect() )*
             }
-            fn visit_with<'v, V: Visitor<'v>>(&'v self, visitor: &mut V) {
+            fn visit_with<V: Visitor>(&self, visitor: &mut V) {
                 $( visitor.$visit(self) )*
                 $( for item in self.as_slice() { visitor. $visit_elt (item) } )*
             }
@@ -103,7 +97,7 @@
     fn fold_with<F: Folder>(self, folder: &mut F) -> Self {
         self.and_then(|expr| folder.fold_opt_expr(expr))
     }
-    fn visit_with<'v, V: Visitor<'v>>(&'v self, visitor: &mut V) {
+    fn visit_with<V: Visitor>(&self, visitor: &mut V) {
         self.as_ref().map(|expr| visitor.visit_expr(expr));
     }
 }
@@ -990,9 +984,9 @@
             at_crate_root: bool,
         }
 
-        impl<'a, 'b, 'v> Visitor<'v> for MacroLoadingVisitor<'a, 'b> {
-            fn visit_mac(&mut self, _: &'v ast::Mac) {}
-            fn visit_item(&mut self, item: &'v ast::Item) {
+        impl<'a, 'b> Visitor for MacroLoadingVisitor<'a, 'b> {
+            fn visit_mac(&mut self, _: &ast::Mac) {}
+            fn visit_item(&mut self, item: &ast::Item) {
                 if let ast::ItemKind::ExternCrate(..) = item.node {
                     // We need to error on `#[macro_use] extern crate` when it isn't at the
                     // crate root, because `$crate` won't work properly.
@@ -1005,7 +999,7 @@
                     self.at_crate_root = at_crate_root;
                 }
             }
-            fn visit_block(&mut self, block: &'v ast::Block) {
+            fn visit_block(&mut self, block: &ast::Block) {
                 let at_crate_root = ::std::mem::replace(&mut self.at_crate_root, false);
                 visit::walk_block(self, block);
                 self.at_crate_root = at_crate_root;
@@ -1279,13 +1273,8 @@
         ident_accumulator: Vec<ast::Ident>
     }
 
-<<<<<<< HEAD
-    impl<'v> Visitor<'v> for IdentFinder {
+    impl Visitor for IdentFinder {
         fn visit_ident(&mut self, _: syntax_pos::Span, id: ast::Ident){
-=======
-    impl Visitor for IdentFinder {
-        fn visit_ident(&mut self, _: codemap::Span, id: ast::Ident){
->>>>>>> 0644aba0
             self.ident_accumulator.push(id);
         }
     }
